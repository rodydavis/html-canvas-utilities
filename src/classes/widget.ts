--- conflicted
+++ resolved
@@ -1,17 +1,9 @@
-<<<<<<< HEAD
-import { CanvasInfo } from "../transformer.js";
-import { drawOutline, Offset, Rect, Size } from "../utils.js";
-
-export abstract class CanvasWidget {
-  abstract draw(context: CanvasContext): void;
-=======
 import { CanvasEvent, ClickEvent, HoverEvent } from "../events.js";
 import { Listenable } from "../listenable.js";
 import { drawOutline, Offset, Rect, Size } from "../utils.js";
 
 export abstract class CanvasWidget extends Listenable<CanvasEvent> {
-  abstract draw(ctx: CanvasRenderingContext2D, size: Size, parent?: Size): void;
->>>>>>> b6e55027
+  abstract draw(context: CanvasContext, parent?: Size): void;
 
   selectAt(point: DOMPoint, level: number): CanvasWidget | null {
     const rect = this.rect;
@@ -68,14 +60,6 @@
   }
 
   abstract get rect(): Rect;
-<<<<<<< HEAD
-}
-
-export interface CanvasContext extends CanvasInfo {
-  ctx: CanvasRenderingContext2D;
-  size: Size;
-  resolveValue: (value: string) => string;
-=======
 
   onClick(point: DOMPoint) {
     const event: ClickEvent = {
@@ -92,5 +76,10 @@
     };
     this.notifyListeners(event);
   }
->>>>>>> b6e55027
+}
+
+export interface CanvasContext extends CanvasInfo {
+  ctx: CanvasRenderingContext2D;
+  size: Size;
+  resolveValue: (value: string) => string;
 }