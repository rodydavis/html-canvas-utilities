--- conflicted
+++ resolved
@@ -1,8 +1,4 @@
-<<<<<<< HEAD
-import { drawOutline, Size } from "../utils.js";
-=======
-import { color, drawOutline, Offset, Rect, Size } from "../utils.js";
->>>>>>> 85e224c7
+import { drawOutline, Offset, Rect, Size } from "../utils.js";
 
 export abstract class CanvasWidget {
   abstract draw(ctx: CanvasRenderingContext2D, size: Size, parent?: Size): void;
